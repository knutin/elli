%% @doc HTTP access and error long, sending to syslog over UDP
%%
%% Sends a simple log line for every request, even errors, to
%% syslog. The line includes the following timings, all specified in
%% wall-clock microseconds:
%%
%% RequestLine/Headers/Body/User/Response/Total
%%
%%  * RequestLine: time between accept returning and complete receive
%%  of the request line, ie. "GET /foo HTTP/1.1". If keep-alive is
%%  used, this will be the time since the initial accept so it might
%%  be very high.
%%
%% * Headers: Time to receive all headers
%%
%% * Body: Time to receive the entire body into memory, not including
%% any decoding
%%
%% * User: Time spent in the callback. If middleware is used, the
%% runtime of the middleware is included in this number
%%
%% * Response: Time taken to send the response to the client
%%
%% * Total: The time between the request line was received and the
%% response was sent. This is as close we can get to the actual time
%% of the request as seen by the server.

-module(elli_access_log).
-behaviour(elli_handler).
-export([handle/2, handle_event/3]).


handle(_Req, _Args) ->
    ignore.


handle_event(request_complete, [Req, ResponseCode, _ResponseHeaders,
                                ResponseBody, Timings], Args) ->

    Accepted     = proplists:get_value(accepted, Timings),
    RequestStart = proplists:get_value(request_start, Timings),
    HeadersEnd   = proplists:get_value(headers_end, Timings),
    BodyEnd      = proplists:get_value(body_end, Timings),
    UserStart    = proplists:get_value(user_start, Timings),
    UserEnd      = proplists:get_value(user_end, Timings),
    RequestEnd   = proplists:get_value(request_end, Timings),

    TimeStr = io_lib:format("~w/~w/~w/~w/~w/~w",
                            [timer:now_diff(RequestStart, Accepted),
                             timer:now_diff(HeadersEnd, RequestStart),
                             timer:now_diff(BodyEnd, HeadersEnd),
                             timer:now_diff(UserEnd, UserStart),
                             timer:now_diff(RequestEnd, UserEnd),
                             timer:now_diff(RequestEnd, RequestStart)]),

    Msg = io_lib:format("~s ~s ~w ~w \"~s ~s\"",
                        [elli_request:peer(Req),
                         TimeStr,
                         ResponseCode,
                         iolist_size(ResponseBody),
                         elli_request:method(Req),
                         elli_request:raw_path(Req)
                        ]),

    log(Msg, Args),
    ok;

handle_event(request_throw, [Req, Exception, Stack], _Args) ->
    error_logger:error_msg("exception: ~p~nstack: ~p~nrequest: ~p~n",
                           [Exception, Stack, elli_request:to_proplist(Req)]),
    ok;
handle_event(request_exit, [Req, Exit, Stack], _Args) ->
    error_logger:error_msg("exit: ~p~nstack: ~p~nrequest: ~p~n",
                           [Exit, Stack, elli_request:to_proplist(Req)]),
    ok;

handle_event(request_error, [Req, Error, Stack], _Args) ->
    error_logger:error_msg("error: ~p~nstack: ~p~nrequest: ~p~n",
                           [Error, Stack, elli_request:to_proplist(Req)]),
    ok;

handle_event(request_parse_error, [_Data], _Args) ->
    ok;
handle_event(bad_request, _Data, _Args) ->
    ok;

handle_event(client_closed, [_When], _Args) ->
    ok;
<<<<<<< HEAD

handle_event(client_timeout, [_When], _Args) ->
    ok;
handle_event(elli_startup, [], Args) ->
    case whereis(proplists:get_value(name, Args)) of
=======
handle_event(client_timeout, [_When], _Config) ->
    ok;

handle_event(elli_startup, [], Config) ->
    case whereis(proplists:get_value(name, Config)) of
>>>>>>> fd14f767
        undefined ->
            {ok, _Pid} = syslog:start_link(proplists:get_value(name, Args),
                                          proplists:get_value(ip, Args),
                                          proplists:get_value(port, Args)),
            ok;
        Pid when is_pid(Pid) ->
            ok
    end.





log(Msg, Args) ->
    syslog:send(proplists:get_value(name, Args), Msg,
                [{ident, node()},
                 {facility, proplists:get_value(facility, Args, local0)}
                ]).<|MERGE_RESOLUTION|>--- conflicted
+++ resolved
@@ -86,19 +86,11 @@
 
 handle_event(client_closed, [_When], _Args) ->
     ok;
-<<<<<<< HEAD
-
 handle_event(client_timeout, [_When], _Args) ->
     ok;
+
 handle_event(elli_startup, [], Args) ->
     case whereis(proplists:get_value(name, Args)) of
-=======
-handle_event(client_timeout, [_When], _Config) ->
-    ok;
-
-handle_event(elli_startup, [], Config) ->
-    case whereis(proplists:get_value(name, Config)) of
->>>>>>> fd14f767
         undefined ->
             {ok, _Pid} = syslog:start_link(proplists:get_value(name, Args),
                                           proplists:get_value(ip, Args),
