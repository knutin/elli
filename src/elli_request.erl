--- conflicted
+++ resolved
@@ -1,75 +1,7 @@
 -module(elli_request).
 -include("elli.hrl").
 
-<<<<<<< HEAD
 -export([send_chunk/2, chunk_ref/1, path/1]).
-=======
--export([handle/2, send_chunk/2, chunk_ref/1]).
-
--export([get_header/2, path/1]).
-
-
--spec handle(#req{}, callback()) -> {response(), connection_token_atom() | chunked}.
-%% @doc: Execute the callback module, create HTTP response based on
-%% the result.
-handle(Req, Callback) ->
-    case execute_callback(Req, Callback) of
-        {chunk, UserHeaders} ->
-            Headers = [{<<"Transfer-Encoding">>, <<"chunked">>},
-                       {<<"Connection">>, connection_token(Req)}
-                       | UserHeaders],
-            Response = [responsecode2bin(200), <<"\r\n">>,
-                        encode_headers(Headers), <<"\r\n">>],
-            {Response, chunked};
-
-        {ResponseCode, UserHeaders, UserBody} ->
-            {Body, Encoding} = encode_body(UserBody, Req),
-            Headers = [
-                       {<<"Connection">>, connection_token(Req)},
-                       content_length(Body),
-                       content_encoding(Encoding)
-                       | UserHeaders],
-
-            Response = [responsecode2bin(ResponseCode), <<"\r\n">>,
-                        encode_headers(Headers), <<"\r\n">>,
-                        Body],
-
-            {Response, close_or_keepalive(Req, UserHeaders)}
-    end.
-
-
--spec execute_callback(#req{}, callback()) ->
-                              {response_code(), headers(), body()} |
-                              {chunk, headers()}.
-execute_callback(Req, {CallbackMod, CallbackArgs}) ->
-    try CallbackMod:handle(Req, CallbackArgs) of
-        {ok, Headers, Body}       -> {200, Headers, Body};
-        {HttpCode, Headers, Body} -> {HttpCode, Headers, Body};
-        {chunk, Headers}          -> {chunk, Headers}
-    catch
-        throw:{ResponseCode, Headers, Body} when is_integer(ResponseCode) ->
-            {ResponseCode, Headers, Body};
-        throw:Exception ->
-            CallbackMod:request_throw(Req, Exception, erlang:get_stacktrace(), CallbackArgs),
-            {500, [], <<"Internal server error">>};
-        error:Error ->
-            CallbackMod:request_error(Req, Error, erlang:get_stacktrace(), CallbackArgs),
-            {500, [], <<"Internal server error">>};
-        exit:Exit ->
-            CallbackMod:request_exit(Req, Exit, erlang:get_stacktrace(), CallbackArgs),
-            {500, [], <<"Internal server error">>}
-    end.
-
-
-
-responsecode2bin(200) -> <<"HTTP/1.1 200 OK">>;
-responsecode2bin(304) -> <<"HTTP/1.1 304 Not Modified">>;
-responsecode2bin(403) -> <<"HTTP/1.1 403 Forbidden">>;
-responsecode2bin(404) -> <<"HTTP/1.1 404 Not Found">>;
-responsecode2bin(500) -> <<"HTTP/1.1 500 Internal Server Error">>.
->>>>>>> bc74e36c
-
-
 
 %%
 %% Helpers for working with a #req{}
